# =============================================================================
# Copyright (c) 2022-2025, NVIDIA CORPORATION.
#
# Licensed under the Apache License, Version 2.0 (the "License"); you may not use this file except
# in compliance with the License. You may obtain a copy of the License at
#
# http://www.apache.org/licenses/LICENSE-2.0
#
# Unless required by applicable law or agreed to in writing, software distributed under the License
# is distributed on an "AS IS" BASIS, WITHOUT WARRANTIES OR CONDITIONS OF ANY KIND, either express
# or implied. See the License for the specific language governing permissions and limitations under
# the License.
# =============================================================================

cmake_minimum_required(VERSION 3.30.4 FATAL_ERROR)

# CUDF_DIR is set from the environment variable, allowing to specify
# a custom cudf repository other than `thirdparty/cudf`.
set(CUDF_DIR
  "$ENV{CUDF_ROOT}"
  CACHE STRING "path to cudf repository"
)
set(CUDF_INSTALL_DIR
  "$ENV{CUDF_INSTALL_DIR}"
  CACHE STRING "path to libcudf install root"
)
set(CUDFJNI_BUILD_DIR
  "$ENV{CUDFJNI_BUILD_DIR}"
  CACHE STRING "path to libcudfjni build root"
)

# libcudf's kvikio dependency requires this to be set when statically linking CUDA runtime
set(CUDA_STATIC_RUNTIME ON)

include("${CUDF_DIR}/cmake/rapids_config.cmake")
include(rapids-cmake)
include(rapids-cpm)
include(rapids-cuda)
include(rapids-export)
include(rapids-find)
rapids_cpm_init()

rapids_cuda_init_architectures(SPARK_RAPIDS_JNI)

project(
  SPARK_RAPIDS_JNI
  VERSION 25.12.00
  LANGUAGES CXX CUDA
)

# ##################################################################################################
# * build options ---------------------------------------------------------------------------------

option(CUDF_USE_PER_THREAD_DEFAULT_STREAM "Build with per-thread default stream" ON)
option(USE_GDS "Build with GPUDirect Storage (GDS)/cuFile support" OFF)
option(BUILD_TESTS "Configure CMake to build tests" OFF)
option(BUILD_BENCHMARKS "Configure CMake to build (google) benchmarks" OFF)
option(BUILD_FAULTINJ "Configure CMake to build fault injection" ON)
option(BUILD_PROFILER "Configure CMake to build profiler" ON)

message(
  VERBOSE "SPARK_RAPIDS_JNI: Build with per-thread default stream:
            ${CUDF_USE_PER_THREAD_DEFAULT_STREAM}"
)
message(VERBOSE "SPARK_RAPIDS_JNI: Configure CMake to build tests: ${BUILD_TESTS}")
message(VERBOSE "SPARK_RAPIDS_JNI: Configure CMake to build (nvbench) benchmarks: ${BUILD_BENCHMARKS}")
message(VERBOSE "SPARK_RAPIDS_JNI: Configure CMake to build fault injection: ${BUILD_FAULTINJ}")

set(SPARK_RAPIDS_JNI_BUILD_TESTS ${BUILD_TESTS})
set(SPARK_RAPIDS_JNI_BUILD_BENCHMARKS ${BUILD_BENCHMARKS})
set(SPARK_RAPIDS_JNI_BUILD_FAULTINJ ${BUILD_FAULTINJ})
if(NOT SPARK_RAPIDS_JNI_GENERATED_INCLUDE_DIR)
  set(SPARK_RAPIDS_JNI_GENERATED_INCLUDE_DIR ${SPARK_RAPIDS_JNI_BINARY_DIR}/generated/include)
endif()
if(NOT SPARK_RAPIDS_JNI_GENERATED_SOURCE_DIR)
  set(SPARK_RAPIDS_JNI_GENERATED_SOURCE_DIR ${SPARK_RAPIDS_JNI_BINARY_DIR}/generated/src)
endif()

# Set RMM logging level
set(RMM_LOGGING_LEVEL
    "INFO"
    CACHE STRING "Choose the logging level."
)
set_property(
  CACHE RMM_LOGGING_LEVEL PROPERTY STRINGS "TRACE" "DEBUG" "INFO" "WARN" "ERROR" "CRITICAL" "OFF"
)
message(VERBOSE "SPARK_RAPIDS_JNI: RMM_LOGGING_LEVEL = '${RMM_LOGGING_LEVEL}'.")

# ##################################################################################################
# * compiler options ------------------------------------------------------------------------------

rapids_find_package(CUDAToolkit REQUIRED)

# Set a default build type if none was specified
rapids_cmake_build_type("Release")

# ##################################################################################################
# * dependencies ----------------------------------------------------------------------------------

# version header
find_package(Git REQUIRED)
execute_process(COMMAND
  "${GIT_EXECUTABLE}" describe --abbrev=40 --always --dirty --long
  WORKING_DIRECTORY "${CMAKE_SOURCE_DIR}"
  OUTPUT_VARIABLE SPARK_RAPIDS_JNI_COMMIT_DETAILS
  ERROR_QUIET
  OUTPUT_STRIP_TRAILING_WHITESPACE
)
configure_file(
  src/spark_rapids_jni_version.cpp.in
  "${SPARK_RAPIDS_JNI_GENERATED_SOURCE_DIR}/spark_rapids_jni_version.cpp"
  @ONLY
)

# Path to search for the pre-installed packages.
set(CMAKE_PREFIX_PATH ${CUDF_INSTALL_DIR} "${CUDF_INSTALL_DIR}/lib64/cmake")

# Reuse cached nvtx package that is already available after installing libcudf.
find_package(nvtx3 REQUIRED)

if(NOT TARGET spdlog::spdlog_header_only)
  message(STATUS "Fetch package spdlog from source.")
  include(${CMAKE_SOURCE_DIR}/cmake/get_spdlog.cmake)
endif()

# JNI
find_package(JNI REQUIRED)
if(JNI_FOUND)
  message(STATUS "JDK with JNI in ${JNI_INCLUDE_DIRS}")
else()
  message(FATAL_ERROR "JDK with JNI not found, please check your settings.")
endif()

# cudf
if(BUILD_TESTS)
  include(${rapids-cmake-dir}/cpm/gtest.cmake)
  rapids_cpm_gtest(BUILD_STATIC)
  rapids_find_package(cudf REQUIRED COMPONENTS testing)
else()
  rapids_find_package(cudf REQUIRED)
endif()

# Get the compilation flags and definitions from cudf.
get_target_property(CUDF_CXX_FLAGS cudf::cudf CUDF_CXX_FLAGS)
get_target_property(CUDF_CUDA_FLAGS cudf::cudf CUDF_CUDA_FLAGS)
get_target_property(CUDF_CXX_DEFINITIONS cudf::cudf CUDF_CXX_DEFINITIONS)
get_target_property(CUDF_CUDA_DEFINITIONS cudf::cudf CUDF_CUDA_DEFINITIONS)

# cudfjni
find_library(CUDFJNI_LIB "libcudfjni.a" REQUIRED NO_DEFAULT_PATH
  HINTS "${CUDFJNI_BUILD_DIR}"
)

# arrow
find_library(ARROW_LIB "libarrow.a" REQUIRED NO_DEFAULT_PATH
  HINTS "${CUDFJNI_BUILD_DIR}/_deps/arrow-build/release/"
)

# parquet
find_library(PARQUET_LIB "libparquet.a" REQUIRED NO_DEFAULT_PATH
  HINTS "${CUDFJNI_BUILD_DIR}/_deps/arrow-build/release/"
)

# Internal parquet headers
set (GENERATED_PARQUET_INCLUDE
    "${CUDFJNI_BUILD_DIR}/_deps/arrow-src/cpp/src/"
    CACHE STRING "generated parquet thrift headers"
)

# thrift
find_library(THRIFT_LIB "libthrift.a" REQUIRED NO_DEFAULT_PATH
    HINTS "${CUDFJNI_BUILD_DIR}/lib/"
)

set(CUDFJNI_INCLUDE_DIRS
  "${CUDF_DIR}/java/src/main/native/include"
  "${CUDF_DIR}/java/src/main/native/src"
  "${GENERATED_PARQUET_INCLUDE}"
  "${CUDFJNI_BUILD_DIR}/_deps/thrift-build/"
  "${CUDFJNI_BUILD_DIR}/_deps/thrift-src/lib/cpp/src/"
)

# ##################################################################################################
# * library targets -------------------------------------------------------------------------------

add_library(
  spark_rapids_jni SHARED
  # Files starting with uppercase
  src/Aggregation64Utils.cpp
  src/ArithmeticJni.cpp
  src/BloomFilterJni.cpp
  src/CaseWhenJni.cpp
  src/CastStringJni.cpp
  src/DateTimeUtilsJni.cpp
  src/DecimalUtilsJni.cpp
  src/DeviceAttrJni.cpp
  src/GpuTimeZoneDBJni.cpp
  src/HashJni.cpp
  src/HistogramJni.cpp
  src/HostTableJni.cpp
  src/HyperLogLogPlusPlusHostUDFJni.cpp
  src/JSONUtilsJni.cpp
  src/KudoGpuSerializerJni.cpp
  src/ListSliceJni.cpp
  src/MapJni.cpp
<<<<<<< HEAD
  src/MapZipWithUtilsJNI.cpp
=======
  src/JoinPrimitivesJni.cpp
>>>>>>> 87d4b5b1
  src/NativeParquetJni.cpp
  src/NumberConverterJni.cpp
  src/ParseURIJni.cpp
  src/RegexRewriteUtilsJni.cpp
  src/RowConversionJni.cpp
  src/SparkResourceAdaptorJni.cpp
  src/StringUtilsJni.cpp
  src/SubStringIndexJni.cpp
  src/TaskPriorityJni.cpp
  src/ZOrderJni.cpp
  src/iceberg/IcebergDateTimeUtilJni.cpp
  src/iceberg/IcebergTruncateJni.cpp
  # Files starting with lowercase
  src/aggregation64_utils.cu
  src/bloom_filter.cu
  src/case_when.cu
  src/cast_decimal_to_string.cu
  src/cast_float_to_string.cu
  src/cast_long_to_binary_string.cu
  src/cast_string.cu
  src/cast_string_to_datetime.cu
  src/cast_string_to_float.cu
  src/datetime_rebase.cu
  src/datetime_truncate.cu
  src/decimal_utils.cu
  src/exception_with_row_index_utilities.cu
  src/format_float.cu
  src/from_json_to_raw_map.cu
  src/from_json_to_structs.cu
  src/get_json_object.cu
  src/histogram.cu
  src/hive_hash.cu
  src/hyper_log_log_plus_plus.cu
  src/hyper_log_log_plus_plus_host_udf.cu
  src/iceberg/iceberg_datetime_util.cu
  src/iceberg/iceberg_truncate.cu
  src/json_utils.cu
  src/list_slice.cu
  src/map.cu
<<<<<<< HEAD
  src/map_zip_with_utils.cu
=======
  src/join_primitives.cu
>>>>>>> 87d4b5b1
  src/multiply.cu
  src/murmur_hash.cu
  src/number_converter.cu
  src/parse_uri.cu
  src/regex_rewrite_utils.cu
  src/row_conversion.cu
  src/round_float.cu
  src/shuffle_assemble.cu
  src/shuffle_split.cu
  src/substring_index.cu
  src/timezones.cu
  src/utilities.cu
  src/uuid.cu
  src/xxhash64.cu
  src/zorder.cu
)

set_target_properties(
  spark_rapids_jni
  PROPERTIES BUILD_RPATH "\$ORIGIN"
             INSTALL_RPATH "\$ORIGIN"
             # set target compile options
             CXX_STANDARD 20
             CXX_STANDARD_REQUIRED ON
             CXX_EXTENSIONS ON
             CUDA_STANDARD 20
             CUDA_STANDARD_REQUIRED ON
             POSITION_INDEPENDENT_CODE ON
             INTERFACE_POSITION_INDEPENDENT_CODE ON
             CUDA_RUNTIME_LIBRARY Static
)

target_compile_options(
  spark_rapids_jni PRIVATE "$<$<COMPILE_LANGUAGE:CXX>:${CUDF_CXX_FLAGS}>"
                           "$<$<COMPILE_LANGUAGE:CUDA>:${CUDF_CUDA_FLAGS}>"
)

# Specify include paths for the current target and dependents
target_include_directories(
  spark_rapids_jni
  PRIVATE "${SPARK_RAPIDS_JNI_SOURCE_DIR}/src"
          "${JNI_INCLUDE_DIRS}"
          "${CUDFJNI_INCLUDE_DIRS}"
          "${CUDAToolkit_INCLUDE_DIRS}"
)

target_compile_definitions(
  spark_rapids_jni PUBLIC "$<$<COMPILE_LANGUAGE:CXX>:${CUDF_CXX_DEFINITIONS}>"
                          "$<BUILD_INTERFACE:$<$<COMPILE_LANGUAGE:CUDA>:${CUDF_CUDA_DEFINITIONS}>>"
)

# Per-thread default stream
if(CUDF_USE_PER_THREAD_DEFAULT_STREAM)
  target_compile_definitions(
    spark_rapids_jni PUBLIC CUDA_API_PER_THREAD_DEFAULT_STREAM  CUDF_USE_PER_THREAD_DEFAULT_STREAM
  )
endif()

target_link_libraries(
  spark_rapids_jni PRIVATE
  -Wl,--whole-archive
    ${CUDFJNI_LIB}
    cudf::cudf
    nvtx3::nvtx3-cpp
  -Wl,--no-whole-archive
    spdlog::spdlog_header_only
    ${ARROW_LIB}
    ${PARQUET_LIB}
    ${THRIFT_LIB}
)
rapids_cuda_set_runtime(spark_rapids_jni USE_STATIC ON)
set_target_properties(spark_rapids_jni PROPERTIES LINK_LANGUAGE "CXX")
# For backwards-compatibility with the cudf Java bindings and RAPIDS accelerated UDFs,
# all of the code is built into libcudf.so that is statically linked to the CUDA runtime library.
# libcudfjni.so is a stub library dynamically-linked to libcudf.so.
set_target_properties(spark_rapids_jni PROPERTIES OUTPUT_NAME "cudf")


add_library(cudfjnistub SHARED src/emptyfile.cpp)
set_target_properties(cudfjnistub PROPERTIES OUTPUT_NAME "cudfjni")
target_link_libraries(cudfjnistub -Wl,--no-as-needed $<TARGET_FILE:spark_rapids_jni> -Wl,--as-needed)
add_dependencies(cudfjnistub spark_rapids_jni)

# ##################################################################################################
# * NVML JNI ---------------------------------------------------------------------------------------

add_library(nvmljni SHARED src/NVMLJni.cpp)
set_target_properties(
  nvmljni
  PROPERTIES BUILD_RPATH "\$ORIGIN"
             INSTALL_RPATH "\$ORIGIN"
             # set target compile options
             CXX_STANDARD 20
             CXX_STANDARD_REQUIRED ON
             CXX_EXTENSIONS ON
             POSITION_INDEPENDENT_CODE ON
             INTERFACE_POSITION_INDEPENDENT_CODE ON
)

target_include_directories(
  nvmljni
  PRIVATE "${JNI_INCLUDE_DIRS}"
          "${CUDAToolkit_INCLUDE_DIRS}"
)

target_link_libraries(nvmljni nvidia-ml)

# ##################################################################################################
# * cuFile JNI -------------------------------------------------------------------------------------

if(USE_GDS)
  find_library(CUFILEJNI_LIB "libcufilejni.a" REQUIRED NO_DEFAULT_PATH
    HINTS "${CUDFJNI_BUILD_DIR}"
  )
  add_library(cufilejni SHARED src/emptyfile.cpp)
  set_target_properties(
    cufilejni
    PROPERTIES BUILD_RPATH "\$ORIGIN"
               INSTALL_RPATH "\$ORIGIN"
               # set target compile options
               CXX_STANDARD 20
               CXX_STANDARD_REQUIRED ON
               CXX_EXTENSIONS ON
               CUDA_STANDARD 20
               CUDA_STANDARD_REQUIRED ON
               POSITION_INDEPENDENT_CODE ON
               INTERFACE_POSITION_INDEPENDENT_CODE ON
               CUDA_RUNTIME_LIBRARY Static
  )
  target_link_libraries(
    cufilejni PRIVATE
    -Wl,--whole-archive
      ${CUFILEJNI_LIB}
    -Wl,--no-whole-archive
    spark_rapids_jni
    CUDA::cuFile_static
  )
  rapids_cuda_set_runtime(cufilejni USE_STATIC ON)
endif()

# ##################################################################################################
# * add tests -------------------------------------------------------------------------------------

if(SPARK_RAPIDS_JNI_BUILD_TESTS)
  # include CTest module -- automatically calls enable_testing()
  include(CTest)
  add_subdirectory(tests)
endif()

# ##################################################################################################
# * add benchmarks --------------------------------------------------------------------------------

if(SPARK_RAPIDS_JNI_BUILD_BENCHMARKS)
  # Find or install NVBench
  include(${rapids-cmake-dir}/cpm/nvbench.cmake)
  rapids_cpm_nvbench()
  add_subdirectory(benchmarks)
endif()

if(SPARK_RAPIDS_JNI_BUILD_FAULTINJ)
  add_subdirectory(faultinj)
endif()

if(BUILD_PROFILER)
  add_subdirectory(profiler)
endif()<|MERGE_RESOLUTION|>--- conflicted
+++ resolved
@@ -203,11 +203,8 @@
   src/KudoGpuSerializerJni.cpp
   src/ListSliceJni.cpp
   src/MapJni.cpp
-<<<<<<< HEAD
   src/MapZipWithUtilsJNI.cpp
-=======
   src/JoinPrimitivesJni.cpp
->>>>>>> 87d4b5b1
   src/NativeParquetJni.cpp
   src/NumberConverterJni.cpp
   src/ParseURIJni.cpp
@@ -247,11 +244,8 @@
   src/json_utils.cu
   src/list_slice.cu
   src/map.cu
-<<<<<<< HEAD
   src/map_zip_with_utils.cu
-=======
   src/join_primitives.cu
->>>>>>> 87d4b5b1
   src/multiply.cu
   src/murmur_hash.cu
   src/number_converter.cu
