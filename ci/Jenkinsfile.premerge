#!/usr/local/env groovy
/*
 * Copyright (c) 2022-2025, NVIDIA CORPORATION.
 *
 * Licensed under the Apache License, Version 2.0 (the "License");
 * you may not use this file except in compliance with the License.
 * You may obtain a copy of the License at
 *
 *     http://www.apache.org/licenses/LICENSE-2.0
 *
 * Unless required by applicable law or agreed to in writing, software
 * distributed under the License is distributed on an "AS IS" BASIS,
 * WITHOUT WARRANTIES OR CONDITIONS OF ANY KIND, either express or implied.
 * See the License for the specific language governing permissions and
 * limitations under the License.
 */

/**
 *
 * Jenkinsfile for building spark-rapids-jni on blossom
 *
 */
import hudson.model.Result
import hudson.model.Run
import jenkins.model.CauseOfInterruption.UserInterruption

@Library(['blossom-lib']) _
@Library('blossom-github-lib@master')
import ipp.blossom.*

def githubHelper // blossom github helper
def TEMP_IMAGE_BUILD = true
def IMAGE_PREMERGE = "${common.ARTIFACTORY_NAME}/sw-spark-docker/plugin-jni:rockylinux8-cuda12.8.0-blossom"
def cpuImage = pod.getCPUYAML(IMAGE_PREMERGE)
def PREMERGE_DOCKERFILE = 'ci/Dockerfile'
def PREMERGE_TAG
def skipped = false
def major_ver // major version extracted from project version
def minor_ver // minor version extracted from project version

pipeline {
    agent {
        kubernetes {
            label "premerge-init-${BUILD_TAG}"
            cloud "${common.CLOUD_NAME}"
            yaml cpuImage
        }
    }

    options {
        ansiColor('xterm')
        buildDiscarder(logRotator(numToKeepStr: '50'))
        skipDefaultCheckout true
        timeout(time: 12, unit: 'HOURS')
    }

    parameters {
        string(name: 'PARALLEL_LEVEL', defaultValue: '18',
            description: 'Parallel build cudf cpp with -DCPP_PARALLEL_LEVEL')
        // Put a default value for REF to avoid error when running the pipeline manually
        string(name: 'REF', defaultValue: 'main',
            description: 'Merged commit of specific PR')
        string(name: 'GITHUB_DATA', defaultValue: '',
            description: 'Json-formatted github data from upstream blossom-ci')
    }

    environment {
        JENKINS_ROOT = 'jenkins'
        GITHUB_TOKEN = credentials("github-token")
        ART_CREDS = credentials("urm_creds")
        ART_URL = "https://${common.ARTIFACTORY_NAME}/artifactory/sw-spark-maven"
        MVN_MIRROR = '-s ci/settings.xml -P mirror-apache-to-urm'
        ARTIFACTORY_NAME = "${common.ARTIFACTORY_NAME}"
        PVC = credentials("pvc")
<<<<<<< HEAD
        CUSTOM_WORKSPACE = "/home/jenkins/agent/workspace/${BUILD_TAG}"
        CUDA_CLASSIFIER = 'cuda12'
=======
        CUDA_CLASSIFIER = 'cuda11'
        CUSTOM_WORKSPACE = "/home/jenkins/agent/workspace/${BUILD_TAG}"
        PVC_MOUNT_PATH = "/pvc"
        PVC_WORKSPACE = "/pvc/workspace/${BUILD_TAG}"
>>>>>>> 369d721c
    }

    stages {
        stage("Init githubHelper") {
            steps {
                script {
                    githubHelper = GithubHelper.getInstance("${GITHUB_TOKEN}", params.GITHUB_DATA)
                    // desc contains the PR ID and can be accessed from different builds
                    currentBuild.description = githubHelper.getBuildDescription()
                    try {
                        // quiet period here in case the first build of two close dup triggers has not set desc
                        sleep(time: 30, unit: "SECONDS")
                        // abort duplicate running builds of the same PR (based on build desc)
                        abortDupBuilds()
                    } catch (e) { // do not block following build if abort failure
                        echo "failed to try abort duplicate builds: " + e.toString()
                    }

                    def title = githubHelper.getIssue().title
                    if (title ==~ /.*\[skip ci\].*/) {
                        githubHelper.updateCommitStatus("", "Skipped", GitHubCommitState.SUCCESS)
                        currentBuild.result == "SUCCESS"
                        skipped = true
                        return
                    }
                }
            }
        } // end of Init githubHelper

        stage('Build docker image') {
            when {
                beforeAgent true
                expression {
                    !skipped
                }
            }

            agent {
                kubernetes {
                    label "premerge-docker-${BUILD_TAG}"
                    cloud "${common.CLOUD_NAME}"
                    yaml pod.getDockerBuildYAML()
                    workspaceVolume persistentVolumeClaimWorkspaceVolume(claimName: "${PVC}", readOnly: false)
                    customWorkspace "${CUSTOM_WORKSPACE}"
                }
            }

            steps {
                script {
                    githubHelper.updateCommitStatus("", "Running", GitHubCommitState.PENDING)
                    checkout(
                        changelog: false,
                        poll: true,
                        scm: [
                            $class           : 'GitSCM', branches: [[name: githubHelper.getMergedSHA()]],
                            submoduleCfg     : [],
                            userRemoteConfigs: [[
                                                    credentialsId: 'github-token',
                                                    url          : githubHelper.getCloneUrl(),
                                                    refspec      : '+refs/pull/*/merge:refs/remotes/origin/pr/*']]
                        ]
                    )

                    stash(name: "source_tree", includes: "**,.git/**", useDefaultExcludes: false)

                    container('cpu') {
                        // check if pre-merge dockerfile modified
                        def dockerfileModified = sh(returnStdout: true,
script: """BASE=\$(git --no-pager log --oneline -1 | awk \'{ print \$NF }\')
git --no-pager diff --name-only HEAD \$BASE -- ${PREMERGE_DOCKERFILE} || true""").trim()
                        echo "$dockerfileModified"

                        if (!dockerfileModified?.trim()) {
                            TEMP_IMAGE_BUILD = false
                        }

                        if (TEMP_IMAGE_BUILD) {
                            PREMERGE_TAG = "rockylinux8-cuda12.8.0-blossom-dev-${BUILD_TAG}"
                            IMAGE_PREMERGE = "${ARTIFACTORY_NAME}/sw-spark-docker-local/plugin-jni:${PREMERGE_TAG}"
                            docker.build(IMAGE_PREMERGE, "--network=host -f ${PREMERGE_DOCKERFILE} -t $IMAGE_PREMERGE .")
                            uploadDocker(IMAGE_PREMERGE)
                        }
                    }
                }
            }
        } // end of Build docker image

        stage("Determine Project Version") {
            when {
                expression {
                    !skipped
                }
            }

            steps {
                script {
                    unstash "source_tree"
                    container('cpu') {
                        // Retrieve PROJECT_VER from pom
                        PROJECT_VER = sh(returnStdout: true, script: "mvn help:evaluate -q " +
                            "-Dexpression=project.version -DforceStdout | cut -d'.' -f1,2")
                        echo PROJECT_VER
                    }

                    def versions = PROJECT_VER.split('\\.')
                    major_ver = versions[0].toInteger()
                    minor_ver = versions[1].toInteger()
                }
            }
        }

        stage('Premerge Test') {
            when {
                beforeAgent true
                beforeOptions true
                expression {
                    !skipped
                }
            }
            options {
                // We have to use params to pass the resource label in options block,
                // this is a limitation of declarative pipeline. And we need to lock resource before agent start
                lock(label: "${params.GPU_POOL}", quantity: 1, variable: 'GPU_RESOURCE')
            }
            agent {
                kubernetes {
                    label "premerge-ci-1-${BUILD_TAG}"
                    cloud "${common.CLOUD_NAME}"
                    yaml pod.getGPUYAMLwithVolume("${IMAGE_PREMERGE}", "${env.GPU_RESOURCE}", "${PVC}", "${PVC_MOUNT_PATH}", '8', '32Gi')
                    customWorkspace "${CUSTOM_WORKSPACE}"
                }
            }

            steps {
                script {
                    unstash "source_tree"
                    container('gpu') {
                        timeout(time: 3, unit: 'HOURS') { // step only timeout for test run
                            common.resolveIncompatibleDriverIssue(this)
                            try {
                                sh 'ci/premerge-build.sh'
                                sh 'bash ci/fuzz-test.sh'
                            } finally {
                                common.syncDir(this, "${CUSTOM_WORKSPACE}", "${PVC_WORKSPACE}", false, ['.m2/'])
                            }
                        }
                    }
                }
            }
        }
    }

    post {
        always {
            script {
                if (skipped) {
                    return
                }

                if (currentBuild.currentResult == "SUCCESS") {
                    githubHelper.updateCommitStatus("", "Success", GitHubCommitState.SUCCESS)
                } else {
                    // upload log only in case of build failure
                    def guardWords = ["gitlab.*?\\.com", "urm.*?\\.com"]
                    guardWords.add("nvidia-smi(?s)(.*?)(?=git)") // hide GPU info
                    guardWords.add("sc-ipp*") // hide cloud info
                    githubHelper.uploadLogs(this, env.JOB_NAME, env.BUILD_NUMBER, null, guardWords)

                    githubHelper.updateCommitStatus("", "Fail", GitHubCommitState.FAILURE)
                }

                if (TEMP_IMAGE_BUILD) {
                    container('cpu') {
                        deleteDockerTempTag("${PREMERGE_TAG}") // clean premerge temp image
                    }
                }
            }
        }
    }
} // end of pipeline

void uploadDocker(String IMAGE_NAME) {
    def DOCKER_CMD = "docker --config $WORKSPACE/.docker"
    retry(3) {
        sleep(time: 10, unit: "SECONDS")
        sh """
            echo $ART_CREDS_PSW | $DOCKER_CMD login $ARTIFACTORY_NAME -u $ART_CREDS_USR --password-stdin
            $DOCKER_CMD push $IMAGE_NAME
            $DOCKER_CMD logout $ARTIFACTORY_NAME
        """
    }
}

void deleteDockerTempTag(String tag) {
    if (!tag?.trim()) { // return if the tag is null or empty
        return
    }
    sh "curl -u $ART_CREDS_USR:$ART_CREDS_PSW -XDELETE " +
        "https://${ARTIFACTORY_NAME}/artifactory/sw-spark-docker-local/plugin-jni/${tag} || true"
}

void abortDupBuilds() {
    Run prevBuild = currentBuild.rawBuild.getPreviousBuildInProgress()
    while (prevBuild != null) {
        if (prevBuild.isInProgress()) {
            def prevDesc = prevBuild.description?.trim()
            if (prevDesc && prevDesc == currentBuild.description?.trim()) {
                def prevExecutor = prevBuild.getExecutor()
                if (prevExecutor != null) {
                    echo "...Aborting duplicate Build #${prevBuild.number}"
                    prevExecutor.interrupt(Result.ABORTED,
                        new UserInterruption("Build #${currentBuild.number}"))
                }
            }
        }
        prevBuild = prevBuild.getPreviousBuildInProgress()
    }
}<|MERGE_RESOLUTION|>--- conflicted
+++ resolved
@@ -72,15 +72,10 @@
         MVN_MIRROR = '-s ci/settings.xml -P mirror-apache-to-urm'
         ARTIFACTORY_NAME = "${common.ARTIFACTORY_NAME}"
         PVC = credentials("pvc")
-<<<<<<< HEAD
-        CUSTOM_WORKSPACE = "/home/jenkins/agent/workspace/${BUILD_TAG}"
         CUDA_CLASSIFIER = 'cuda12'
-=======
-        CUDA_CLASSIFIER = 'cuda11'
         CUSTOM_WORKSPACE = "/home/jenkins/agent/workspace/${BUILD_TAG}"
         PVC_MOUNT_PATH = "/pvc"
         PVC_WORKSPACE = "/pvc/workspace/${BUILD_TAG}"
->>>>>>> 369d721c
     }
 
     stages {
